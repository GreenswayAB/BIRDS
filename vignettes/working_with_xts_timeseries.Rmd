--- conflicted
+++ resolved
@@ -35,29 +35,6 @@
 ```{r SB, eval = doNextChunk, echo=TRUE, message=FALSE, warning=FALSE}
 library(BIRDS)
 library(xts)
-<<<<<<< HEAD
-projVer <- sf::sf_extSoftVersion()["proj.4"]
-if(compareVersion("4.0.0", projVer) == -1){
-  # Create a grid for your sample area that will be used to summarise the data:
-  grid <- makeGrid(gotaland, gridSize = 10)
-  # The grid can be easily created in different ways. 
-
-  # Import the species observation data:
-  PBD <- bombusObs
-  # alternatively, you could load a previously downloaded .CSV file 
-  # PBD <- read.csv(file="path/to/your/file.csv)
-  
-  # Convert the data from an observation-based to a visit-based format, 
-  # adding a unique identifier for each visit:
-  OB <- organizeBirds(PBD, sppCol = "scientificName")
-  
-  # Summarise the data:
-  SB <- summariseBirds(OB, grid=grid)
-} else {
-  grid <- gridGotaland
-  SB <- SB
-}
-=======
 # Create a grid for your sample area that will be used to summarise the data:
 grid <- makeGrid(gotaland, gridSize = 10)
 # The grid can be easily created in different ways. 
@@ -72,7 +49,6 @@
 
 # Summarise the data:
 SB <- summariseBirds(OB, grid=grid)
->>>>>>> 0d2da94a
 ```  
 
 we see that SB contains an element called `SB$temporal` that contains a daily 
