# BIRDS <img src="https://github.com/Greensway/BIRDS/raw/master/man/figures/logo.png" align="right" alt="" width="120" />

[![License: GPL v3](https://img.shields.io/badge/License-GPLv3-blue.svg)](https://www.gnu.org/licenses/gpl-3.0)


### A set of tools for Biodiversity Informatics in R 
This is the Biodiversity Information Review and Decision Support package for R!  
**NB**: BIRDS is an acronym. This packages is not limited to birds' data (i.e. Aves) :smiley:  

This repository hosts an R package that is being developed for systematizing biodiversity
data review in order to evaluate whether a set of species observation data is 
fit-for-use and help take decisions upon its use of for further analysis.  

The `BIRDS` package provides a set of tools to review biodiversity data in order 
to understand data quality in terms of completeness, and the data generation 
process (i.e. the observers’ sampling behavior). The `BIRDS` package provides 
a systematic approach to evaluate biodiversity data – to enhance reproducibility
and facilitate the review of data. The `BIRDS` package intends to provide the data
user with knowledge about sampling effort (amount of effort expended during an event) 
and data completeness (data gaps) to help judge whether the data is representative, 
valid and fit for the purpose of its intended use – and hence support for making 
decisions upon the use and further analysis of biodiversity data.  

The `BIRDS` package is most useful for heterogeneous data sets with variation in 
the sampling process, i.e. where data have been collected and reported in variable
ways, not conforming to the same sampling protocol and therefore varying in 
sampling effort, leading to variation in data completeness (i.e. how well the 
reported observations describe the “true” state). Primary biodiversity data (PBD) 
combining data from different data sets, like e.g. GBIF mediated data, commonly 
vary in the ways data has been generated - containing opportunistically collected 
presence-only data (no sampling protocol, no or inconsistent information about 
absences, high sampling variability between observers), and data sets that have been 
collected using different sampling protocols. The set of tools provided by the `BIRDS` 
package is aimed at illuminating and understanding the process that generated the 
data (i.e. observing, recording and reporting species into databases). It does this 
by a systematic approach, and providing summaries that inform about sampling effort
and data completeness (or data gaps). 


The `BIRDS` package is **not** concerned with data accuracy, which can be evaluated 
and improved using other existing packages (as outlined in the 
[technical details](https://greensway.github.io/BIRDS/articles/technical_details.html) 
vignette), before processing the data using `BIRDS`.

The concepts and methods, and examples are described after a short description on 
how to install this package into R.


### How to install `BIRDS`

This package is still not published in CRAN. Therefore the easiest option to 
install it is directly from GitHub using the package `devtools`. 

Install devtools if you do not already have installed it:
```r
install.packages('devtools')
library(devtools)
```
`devtools` may have some other dependencies. Please visits the following webpages 
to be sure you are on the right track:

* [devtools](https://www.r-project.org/nosvn/pandoc/devtools.html)  
* [Rtools](https://cran.r-project.org/bin/windows/Rtools/) 

Now you should be ready to go with the `BIRDS` install:

```r
devtools::install_github('Greensway/BIRDS')
library(BIRDS)
```


### Concepts and methods

#### Systematic approach – a workflow for primary biodiversity data

In order to systematize and enhance reproducibility of the review process for PBD
the `BIRDS` package takes a systematic approach. With this package the date are 
systematically organised and reviewed. This systematic approach actually starts 
before using `BIRDS` as we suggest steps and tools for optionally cleaning the 
data before processing by `BIRDS`. Hence, before using biodiversity data for 
the intended analysis start by optionally cleaning the data, then use `BIRDS` to 
organize, summarize and review the data:

<img src=https://github.com/Greensway/BIRDS/raw/master/man/figures/BIRDs.png />

Then, use your review to evaluate sampling effort and data gaps, and to inform
decisions about whether the data are fit-for-purpose and how to further analyse
the data.


##### Field visit

A central concept used by the `BIRDS` package is the “visit” – defining the sampling
unit as a sampling event by a unique observer (or group of observers), at a unique
unit of space and time (commonly a day). Visits can help us to summarize the amount
of effort expended in the field. During a visit, the observer commonly samples 
(i.e. observes and records) species by similar methods. The sampling effort can 
vary among visits, with the amount of effort expended being greater when spending
more time, and reporting more of the observed species. The same number of observations 
(records of species) at a unique unit of time and space could be made by either 
few observers reporting many species (greater effort by each observer) or many 
observers reporting few species (small effort by each observer). Using visits as
sampling units allows separation of sampling effort into the effort that can be 
expressed through the number of visits by different observers and the effort per
visit (e.g. species list length, or when available the time spent during a visit). 
Hence, the quality (completeness) of the data can be judged by using information 
for each visit and information from a collection of visits. 

You can examine this in the 
[technical details](https://greensway.github.io/BIRDS/articles/technical-details.html)
vignette.

##### Spatial grid and spillover

Defined by a unique observer (or group of observers), at a unique unit of space and time visits can be identified by a unique combination of variables: observer id, location, time. Often location is a named unit of space that has been visited during the same sampling event. For example a botanist visiting and reporting species for a meadow, or a bird watcher visiting and reporting species for a lake. 

Sometimes locations can be more accurate positions for individuals of species that have been observed and reported during the same field visit. The botanist may have visited the meadow but reported species from a number of different sampling points in that meadow. Or the bird watcher reported species for different parts of the lake. In that case there is no common spatial identifier for the visit. 

If there is no common spatial identifier to define the visit extent, and the observer id is not enough to constrain observations spatially (e.g. group of observers from organisation where observer id = organisation name), then visits can be created *when* overlaying the observation data with the spatial grid. A visit is then defined as all the observations falling into the same grid cell. It is important to keep in mind to choose a grid with a cell size that corresponds to (or at least is not smaller than) the average spatial extent known (or assumed) to be typical for field visits for the reference species group (see below). This process can be repeated with a set of grids with different offset to explore the sensitivity of the results to the size of the grid cells. 

You can examine this in the [technical details](https://greensway.github.io/BIRDS/articles/technical-details.html) vignette.


##### Reference species group

Because visits result from the sampling process they can only be defined for a reference species group, i.e. a group of species observed and recorded by similar methods. The rationale for a reference species group is based on the assumption that species groups share similar bias: we assume that, despite varying field skills and accuracy, observers reporting observations for species of a reference species group share similar observer behavior and methods and, hence, generate data with similar sampling bias (Phillips et al. 2009). From this we can assume that the larger the number of visits (or observations) reporting species from the reference group at a specific unit of space and time, the more likely it is that the lack of visits for (or observations of) a particular species reflects the absence of (or failure to detect) a focal species rather than a lack of visits and reports made.

It is important to keep in mind that, to keep the sampling bias consistent, the reference species group should only include species that are assumed to be sampled with the same methodology (Ponder et al. 2001). For example, a reference group should not include all species in the Order Lepidoptera because butterflies *sensu stricto* (superfamily Papilionoidea) are sampled in very different ways than most other species of Lepidoptera (mainly moths).


##### Species list length (SLL)

The SLL per visit (i.e. the number of species observed and recorded per visit) is a well known proxy for the time spent in the field and willingness to report all species seen of a reference taxonomic group, Szabo et al. 2010). The `BIRDS` package therefore uses SLL as a proxy for sampling effort.


### What does the package do?

With the `BIRDS`’ package set of tools PBD can be reviewed based on the information contained in the visits. Use `BIRDS` to organize the data, summarize and review the data as shown above. The `BIRDS` package organizes the data into a spatially gridded visit-based format, from which summaries are retrieved for a number of variables describing the visits across both spatial and temporal dimension. Those variables are the number of visits, number of species, number of observations, average species list length per visit, number of units of space and time with visits. The variables can be used to collectively describe the sampling effort and data completeness (data gaps), and can be examined spatially (e.g. viewed on maps) and temporally (e.g. plotted as time series). 


#### What does the package help us with?

Using the detailed information on sampling effort and data completeness provided by the `BIRDS`’ package summaries allows better inference on what the reported species observations mean. As a much of the PBD is presence-only data the provided information helps us judging to what degree a lack of observations may be (1) due to the species not being observed (absent, or failed to detect) or (2) due to a lack of reports (lack of visits, or lack of reports for observed species) (little sampling effort). We can be more confident about the first when there is good sampling effort and data completeness, while evidence is shaky, i.e. high probability to have missed species, when there is little sampling effort and data completeness.  In this way the user can judge whether the data is fit-for-purpose for the intended use. Using this information about how the data has been collected the user can also decide about how to analyse the data.

<<<<<<< HEAD
It helps you getting :world_map: :bar_chart: :chart_with_upwards_trend: :chart_with_downwards_trend:
:page_facing_up: :bulb: about  

:dog2: :cat2: :pig2: :mouse2: :sheep: :cow2: :rat: :rabbit2: :goat: :baby_chick: 
:rooster: :wolf: :frog: :koala: :bear: :boar: :monkey: :camel: :elephant: 
:panda_face: :snake: :bird: :penguin: :turtle: :bug: :honeybee: :ant: :beetle: 
:snail: :octopus: :tropical_fish: :blowfish: :fish: :shell: :whale: :dolphin: 
:water_buffalo: :tiger2: :leopard: :ox: :crocodile: :dromedary_camel:
=======
It helps you getting :bar_chart: :chart_with_upwards_trend: :chart_with_downwards_trend: about  

:dog2: :pig2: :mouse2: :cat: :sheep: :cow2: :rat: :rabbit: :goat: :baby_chick: 
:rooster: :wolf: :frog: :tiger: :koala: :bear: :boar: :monkey: :horse: :camel:
:elephant: :panda_face: :snake: :bird: :penguin: :turtle: :bug: :honeybee: :ant:
:beetle: :snail: :octopus: :tropical_fish: :blowfish: :fish: :shell: :whale: 
:dolphin: :water_buffalo: :tiger2: :leopard: :ox: :crocodile: :dromedary_camel:
>>>>>>> e8733061

and 
 
:bouquet: :cherry_blossom: :tulip: :four_leaf_clover: :rose: :sunflower: :hibiscus:
:maple_leaf: :leaves: :fallen_leaf: :herb: :mushroom: :cactus: :palm_tree: :evergreen_tree:
:deciduous_tree: :chestnut: :seedling: :blossom: :ear_of_rice:  

<<<<<<< HEAD
but, maybe not :dragon_face: :dragon: :christmas_tree:
=======
nut, maybe not :dragon_face:  :dragon:
>>>>>>> e8733061

##### References:  
Phillips et al. 2009 Sample selection bias and presence‐only distribution models: implications for background and pseudo‐absence data, Ecol Appl 19:181-197.  
Ponder et al. 2001 Evaluation of Museum Collection Data for Use in Biodiversity Assessment, Cons Biol 15:648-657.  
Szabo et al. 2010 Regional avian species declines estimated from volunteer‐collected long‐term data using List Length Analysis, Ecol Appl 20:2157-2169.  


### Overview of main components

You can find an overview of the `BIRDS` main components and functions, organised as an [overview workflow here](https://github.com/Greensway/BIRDS/raw/master/man/figures/BIRDs.png) and a [workflow highlighting the decisions to be taking when using BIRDS here](https://github.com/Greensway/BIRDS/raw/master/man/figures/BIRDsDecision.png). 

### Example

The [Intro to BIRDS](https://greensway.github.io/BIRDS/articles/BIRDS.html) vignette provides a useful
walk through the package tools using an example data set.

A short introductory [video can be found here](https://www.dropbox.com/s/fxg1t9vl4ainipy/BirdsLR.mp4?dl=0).


### In the TODO LIST
Check [here](https://github.com/Greensway/BIRDS/projects/1) for a list of future features to be added, and don't hesitate sending your suggestions by [e-mail](mailto:alejandro@greensway.se) 

<|MERGE_RESOLUTION|>--- conflicted
+++ resolved
@@ -143,7 +143,6 @@
 
 Using the detailed information on sampling effort and data completeness provided by the `BIRDS`’ package summaries allows better inference on what the reported species observations mean. As a much of the PBD is presence-only data the provided information helps us judging to what degree a lack of observations may be (1) due to the species not being observed (absent, or failed to detect) or (2) due to a lack of reports (lack of visits, or lack of reports for observed species) (little sampling effort). We can be more confident about the first when there is good sampling effort and data completeness, while evidence is shaky, i.e. high probability to have missed species, when there is little sampling effort and data completeness.  In this way the user can judge whether the data is fit-for-purpose for the intended use. Using this information about how the data has been collected the user can also decide about how to analyse the data.
 
-<<<<<<< HEAD
 It helps you getting :world_map: :bar_chart: :chart_with_upwards_trend: :chart_with_downwards_trend:
 :page_facing_up: :bulb: about  
 
@@ -152,15 +151,6 @@
 :panda_face: :snake: :bird: :penguin: :turtle: :bug: :honeybee: :ant: :beetle: 
 :snail: :octopus: :tropical_fish: :blowfish: :fish: :shell: :whale: :dolphin: 
 :water_buffalo: :tiger2: :leopard: :ox: :crocodile: :dromedary_camel:
-=======
-It helps you getting :bar_chart: :chart_with_upwards_trend: :chart_with_downwards_trend: about  
-
-:dog2: :pig2: :mouse2: :cat: :sheep: :cow2: :rat: :rabbit: :goat: :baby_chick: 
-:rooster: :wolf: :frog: :tiger: :koala: :bear: :boar: :monkey: :horse: :camel:
-:elephant: :panda_face: :snake: :bird: :penguin: :turtle: :bug: :honeybee: :ant:
-:beetle: :snail: :octopus: :tropical_fish: :blowfish: :fish: :shell: :whale: 
-:dolphin: :water_buffalo: :tiger2: :leopard: :ox: :crocodile: :dromedary_camel:
->>>>>>> e8733061
 
 and 
  
@@ -168,11 +158,8 @@
 :maple_leaf: :leaves: :fallen_leaf: :herb: :mushroom: :cactus: :palm_tree: :evergreen_tree:
 :deciduous_tree: :chestnut: :seedling: :blossom: :ear_of_rice:  
 
-<<<<<<< HEAD
 but, maybe not :dragon_face: :dragon: :christmas_tree:
-=======
-nut, maybe not :dragon_face:  :dragon:
->>>>>>> e8733061
+
 
 ##### References:  
 Phillips et al. 2009 Sample selection bias and presence‐only distribution models: implications for background and pseudo‐absence data, Ecol Appl 19:181-197.  
